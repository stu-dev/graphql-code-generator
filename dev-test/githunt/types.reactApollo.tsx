--- conflicted
+++ resolved
@@ -1,613 +1,580 @@
-// tslint:disable
-/** A list of options for the sort order of the feed */
-export enum FeedType {
-  HOT = 'HOT',
-  NEW = 'NEW',
-  TOP = 'TOP'
-}
-/** The type of vote to record, when submitting a vote */
-export enum VoteType {
-  UP = 'UP',
-  DOWN = 'DOWN',
-  CANCEL = 'CANCEL'
-}
-
-// ====================================================
-// Documents
-// ====================================================
-
-export namespace OnCommentAdded {
-  export type Variables = {
-    repoFullName: string;
-  };
-
-  export type Subscription = {
-    __typename?: 'Subscription';
-
-    commentAdded?: CommentAdded | null;
-  };
-
-  export type CommentAdded = {
-    __typename?: 'Comment';
-
-    id: number;
-
-    postedBy: PostedBy;
-
-    createdAt: number;
-
-    content: string;
-  };
-
-  export type PostedBy = {
-    __typename?: 'User';
-
-    login: string;
-
-    html_url: string;
-  };
-}
-
-export namespace Comment {
-  export type Variables = {
-    repoFullName: string;
-    limit?: number | null;
-    offset?: number | null;
-  };
-
-  export type Query = {
-    __typename?: 'Query';
-
-    currentUser?: CurrentUser | null;
-
-    entry?: Entry | null;
-  };
-
-  export type CurrentUser = {
-    __typename?: 'User';
-
-    login: string;
-
-    html_url: string;
-  };
-
-  export type Entry = {
-    __typename?: 'Entry';
-
-    id: number;
-
-    postedBy: PostedBy;
-
-    createdAt: number;
-
-    comments: (Comments | null)[];
-
-    commentCount: number;
-
-    repository: Repository;
-  };
-
-  export type PostedBy = {
-    __typename?: 'User';
-
-    login: string;
-
-    html_url: string;
-  };
-
-  export type Comments = CommentsPageComment.Fragment;
-
-  export type Repository = {
-    __typename?: RepositoryInlineFragment['__typename'];
-
-    full_name: string;
-
-    html_url: string;
-  } & (RepositoryInlineFragment);
-
-  export type RepositoryInlineFragment = {
-    __typename?: 'Repository';
-
-    description?: string | null;
-
-    open_issues_count?: number | null;
-
-    stargazers_count: number;
-  };
-}
-
-export namespace CurrentUserForProfile {
-  export type Variables = {};
-
-  export type Query = {
-    __typename?: 'Query';
-
-    currentUser?: CurrentUser | null;
-  };
-
-  export type CurrentUser = {
-    __typename?: 'User';
-
-    login: string;
-
-    avatar_url: string;
-  };
-}
-
-export namespace Feed {
-  export type Variables = {
-    type: FeedType;
-    offset?: number | null;
-    limit?: number | null;
-  };
-
-  export type Query = {
-    __typename?: 'Query';
-
-    currentUser?: CurrentUser | null;
-
-    feed?: (Feed | null)[] | null;
-  };
-
-  export type CurrentUser = {
-    __typename?: 'User';
-
-    login: string;
-  };
-
-  export type Feed = FeedEntry.Fragment;
-}
-
-export namespace SubmitRepository {
-  export type Variables = {
-    repoFullName: string;
-  };
-
-  export type Mutation = {
-    __typename?: 'Mutation';
-
-    submitRepository?: SubmitRepository | null;
-  };
-
-  export type SubmitRepository = {
-    __typename?: 'Entry';
-
-    createdAt: number;
-  };
-}
-
-export namespace SubmitComment {
-  export type Variables = {
-    repoFullName: string;
-    commentContent: string;
-  };
-
-  export type Mutation = {
-    __typename?: 'Mutation';
-
-    submitComment?: SubmitComment | null;
-  };
-
-  export type SubmitComment = CommentsPageComment.Fragment;
-}
-
-export namespace Vote {
-  export type Variables = {
-    repoFullName: string;
-    type: VoteType;
-  };
-
-  export type Mutation = {
-    __typename?: 'Mutation';
-
-    vote?: Vote | null;
-  };
-
-  export type Vote = {
-    __typename?: 'Entry';
-
-    score: number;
-
-    id: number;
-
-    vote: _Vote;
-  };
-
-  export type _Vote = {
-    __typename?: 'Vote';
-
-    vote_value: number;
-  };
-}
-
-export namespace CommentsPageComment {
-  export type Fragment = {
-    __typename?: 'Comment';
-
-    id: number;
-
-    postedBy: PostedBy;
-
-    createdAt: number;
-
-    content: string;
-  };
-
-  export type PostedBy = {
-    __typename?: 'User';
-
-    login: string;
-
-    html_url: string;
-  };
-}
-
-export namespace FeedEntry {
-  export type Fragment =
-    | {
-        __typename?: 'Entry';
-
-        id: number;
-
-        commentCount: number;
-
-        repository: Repository;
-      } & VoteButtons.Fragment
-    | RepoInfo.Fragment;
-
-  export type Repository = {
-    __typename?: 'Repository';
-
-    full_name: string;
-
-    html_url: string;
-
-    owner?: Owner | null;
-  };
-
-  export type Owner = {
-    __typename?: 'User';
-
-    avatar_url: string;
-  };
-}
-
-export namespace RepoInfo {
-  export type Fragment = {
-    __typename?: 'Entry';
-
-    createdAt: number;
-
-    repository: Repository;
-
-    postedBy: PostedBy;
-  };
-
-  export type Repository = {
-    __typename?: 'Repository';
-
-    description?: string | null;
-
-    stargazers_count: number;
-
-    open_issues_count?: number | null;
-  };
-
-  export type PostedBy = {
-    __typename?: 'User';
-
-    html_url: string;
-
-    login: string;
-  };
-}
-
-export namespace VoteButtons {
-  export type Fragment = {
-    __typename?: 'Entry';
-
-    score: number;
-
-    vote: Vote;
-  };
-
-  export type Vote = {
-    __typename?: 'Vote';
-
-    vote_value: number;
-  };
-}
-
-import * as ReactApollo from 'react-apollo';
-import * as React from 'react';
-
-import gql from 'graphql-tag';
-
-// ====================================================
-// Fragments
-// ====================================================
-
-export namespace CommentsPageComment {
-  export const FragmentDoc = gql`
-    fragment CommentsPageComment on Comment {
-      id
-      postedBy {
-        login
-        html_url
-      }
-      createdAt
-      content
-    }
-  `;
-}
-
-export namespace VoteButtons {
-  export const FragmentDoc = gql`
-    fragment VoteButtons on Entry {
-      score
-      vote {
-        vote_value
-      }
-    }
-  `;
-}
-
-export namespace RepoInfo {
-  export const FragmentDoc = gql`
-    fragment RepoInfo on Entry {
-      createdAt
-      repository {
-        description
-        stargazers_count
-        open_issues_count
-      }
-      postedBy {
-        html_url
-        login
-      }
-    }
-  `;
-}
-
-export namespace FeedEntry {
-  export const FragmentDoc = gql`
-    fragment FeedEntry on Entry {
-      id
-      commentCount
-      repository {
-        full_name
-        html_url
-        owner {
-          avatar_url
-        }
-      }
-      ...VoteButtons
-      ...RepoInfo
-    }
-
-    ${VoteButtons.FragmentDoc}
-    ${RepoInfo.FragmentDoc}
-  `;
-}
-
-// ====================================================
-// Components
-// ====================================================
-
-export namespace OnCommentAdded {
-  export const Document = gql`
-    subscription onCommentAdded($repoFullName: String!) {
-      commentAdded(repoFullName: $repoFullName) {
-        id
-        postedBy {
-          login
-          html_url
-        }
-        createdAt
-        content
-      }
-    }
-  `;
-  export class Component extends React.Component<Partial<ReactApollo.SubscriptionProps<Subscription, Variables>>> {
-    render() {
-      return <ReactApollo.Subscription<Subscription, Variables> subscription={Document} {...this['props'] as any} />;
-    }
-  }
-<<<<<<< HEAD
-  export function HOC<TProps = any, OperationOptions = ReactApollo.OperationOption<TProps, Subscription, Variables>>(
-    operationOptions: OperationOptions
-=======
-  export type Props = Partial<ReactApollo.DataProps<Subscription, Variables>>;
-  export function HOC<TProps>(
-    operationOptions: ReactApollo.OperationOption<TProps, Subscription, Variables, Props> | undefined
->>>>>>> 9ae230a1
-  ) {
-    return ReactApollo.graphql<TProps, Subscription, Variables>(Document, operationOptions);
-  }
-}
-export namespace Comment {
-  export const Document = gql`
-    query Comment($repoFullName: String!, $limit: Int, $offset: Int) {
-      currentUser {
-        login
-        html_url
-      }
-      entry(repoFullName: $repoFullName) {
-        id
-        postedBy {
-          login
-          html_url
-        }
-        createdAt
-        comments(limit: $limit, offset: $offset) {
-          ...CommentsPageComment
-        }
-        commentCount
-        repository {
-          full_name
-          html_url
-          ... on Repository {
-            description
-            open_issues_count
-            stargazers_count
-          }
-        }
-      }
-    }
-
-    ${CommentsPageComment.FragmentDoc}
-  `;
-  export class Component extends React.Component<Partial<ReactApollo.QueryProps<Query, Variables>>> {
-    render() {
-      return <ReactApollo.Query<Query, Variables> query={Document} {...this['props'] as any} />;
-    }
-  }
-<<<<<<< HEAD
-  export function HOC<TProps = any, OperationOptions = ReactApollo.OperationOption<TProps, Query, Variables>>(
-    operationOptions: OperationOptions
-=======
-  export type Props = Partial<ReactApollo.DataProps<Query, Variables>>;
-  export function HOC<TProps>(
-    operationOptions: ReactApollo.OperationOption<TProps, Query, Variables, Props> | undefined
->>>>>>> 9ae230a1
-  ) {
-    return ReactApollo.graphql<TProps, Query, Variables>(Document, operationOptions);
-  }
-}
-export namespace CurrentUserForProfile {
-  export const Document = gql`
-    query CurrentUserForProfile {
-      currentUser {
-        login
-        avatar_url
-      }
-    }
-  `;
-  export class Component extends React.Component<Partial<ReactApollo.QueryProps<Query, Variables>>> {
-    render() {
-      return <ReactApollo.Query<Query, Variables> query={Document} {...this['props'] as any} />;
-    }
-  }
-<<<<<<< HEAD
-  export function HOC<TProps = any, OperationOptions = ReactApollo.OperationOption<TProps, Query, Variables>>(
-    operationOptions: OperationOptions
-=======
-  export type Props = Partial<ReactApollo.DataProps<Query, Variables>>;
-  export function HOC<TProps>(
-    operationOptions: ReactApollo.OperationOption<TProps, Query, Variables, Props> | undefined
->>>>>>> 9ae230a1
-  ) {
-    return ReactApollo.graphql<TProps, Query, Variables>(Document, operationOptions);
-  }
-}
-export namespace Feed {
-  export const Document = gql`
-    query Feed($type: FeedType!, $offset: Int, $limit: Int) {
-      currentUser {
-        login
-      }
-      feed(type: $type, offset: $offset, limit: $limit) {
-        ...FeedEntry
-      }
-    }
-
-    ${FeedEntry.FragmentDoc}
-  `;
-  export class Component extends React.Component<Partial<ReactApollo.QueryProps<Query, Variables>>> {
-    render() {
-      return <ReactApollo.Query<Query, Variables> query={Document} {...this['props'] as any} />;
-    }
-  }
-<<<<<<< HEAD
-  export function HOC<TProps = any, OperationOptions = ReactApollo.OperationOption<TProps, Query, Variables>>(
-    operationOptions: OperationOptions
-=======
-  export type Props = Partial<ReactApollo.DataProps<Query, Variables>>;
-  export function HOC<TProps>(
-    operationOptions: ReactApollo.OperationOption<TProps, Query, Variables, Props> | undefined
->>>>>>> 9ae230a1
-  ) {
-    return ReactApollo.graphql<TProps, Query, Variables>(Document, operationOptions);
-  }
-}
-export namespace SubmitRepository {
-  export const Document = gql`
-    mutation submitRepository($repoFullName: String!) {
-      submitRepository(repoFullName: $repoFullName) {
-        createdAt
-      }
-    }
-  `;
-  export class Component extends React.Component<Partial<ReactApollo.MutationProps<Mutation, Variables>>> {
-    render() {
-      return <ReactApollo.Mutation<Mutation, Variables> mutation={Document} {...this['props'] as any} />;
-    }
-  }
-<<<<<<< HEAD
-  export function HOC<TProps = any, OperationOptions = ReactApollo.OperationOption<TProps, Mutation, Variables>>(
-    operationOptions: OperationOptions
-=======
-  export type Props = Partial<ReactApollo.MutateProps<Mutation, Variables>>;
-  export function HOC<TProps>(
-    operationOptions: ReactApollo.OperationOption<TProps, Mutation, Variables, Props> | undefined
->>>>>>> 9ae230a1
-  ) {
-    return ReactApollo.graphql<TProps, Mutation, Variables>(Document, operationOptions);
-  }
-}
-export namespace SubmitComment {
-  export const Document = gql`
-    mutation submitComment($repoFullName: String!, $commentContent: String!) {
-      submitComment(repoFullName: $repoFullName, commentContent: $commentContent) {
-        ...CommentsPageComment
-      }
-    }
-
-    ${CommentsPageComment.FragmentDoc}
-  `;
-  export class Component extends React.Component<Partial<ReactApollo.MutationProps<Mutation, Variables>>> {
-    render() {
-      return <ReactApollo.Mutation<Mutation, Variables> mutation={Document} {...this['props'] as any} />;
-    }
-  }
-<<<<<<< HEAD
-  export function HOC<TProps = any, OperationOptions = ReactApollo.OperationOption<TProps, Mutation, Variables>>(
-    operationOptions: OperationOptions
-=======
-  export type Props = Partial<ReactApollo.MutateProps<Mutation, Variables>>;
-  export function HOC<TProps>(
-    operationOptions: ReactApollo.OperationOption<TProps, Mutation, Variables, Props> | undefined
->>>>>>> 9ae230a1
-  ) {
-    return ReactApollo.graphql<TProps, Mutation, Variables>(Document, operationOptions);
-  }
-}
-export namespace Vote {
-  export const Document = gql`
-    mutation vote($repoFullName: String!, $type: VoteType!) {
-      vote(repoFullName: $repoFullName, type: $type) {
-        score
-        id
-        vote {
-          vote_value
-        }
-      }
-    }
-  `;
-  export class Component extends React.Component<Partial<ReactApollo.MutationProps<Mutation, Variables>>> {
-    render() {
-      return <ReactApollo.Mutation<Mutation, Variables> mutation={Document} {...this['props'] as any} />;
-    }
-  }
-<<<<<<< HEAD
-  export function HOC<TProps = any, OperationOptions = ReactApollo.OperationOption<TProps, Mutation, Variables>>(
-    operationOptions: OperationOptions
-=======
-  export type Props = Partial<ReactApollo.MutateProps<Mutation, Variables>>;
-  export function HOC<TProps>(
-    operationOptions: ReactApollo.OperationOption<TProps, Mutation, Variables, Props> | undefined
->>>>>>> 9ae230a1
-  ) {
-    return ReactApollo.graphql<TProps, Mutation, Variables>(Document, operationOptions);
-  }
-}+// tslint:disable
+/** A list of options for the sort order of the feed */
+export enum FeedType {
+  HOT = 'HOT',
+  NEW = 'NEW',
+  TOP = 'TOP'
+}
+/** The type of vote to record, when submitting a vote */
+export enum VoteType {
+  UP = 'UP',
+  DOWN = 'DOWN',
+  CANCEL = 'CANCEL'
+}
+
+// ====================================================
+// Documents
+// ====================================================
+
+export namespace OnCommentAdded {
+  export type Variables = {
+    repoFullName: string;
+  };
+
+  export type Subscription = {
+    __typename?: 'Subscription';
+
+    commentAdded?: CommentAdded | null;
+  };
+
+  export type CommentAdded = {
+    __typename?: 'Comment';
+
+    id: number;
+
+    postedBy: PostedBy;
+
+    createdAt: number;
+
+    content: string;
+  };
+
+  export type PostedBy = {
+    __typename?: 'User';
+
+    login: string;
+
+    html_url: string;
+  };
+}
+
+export namespace Comment {
+  export type Variables = {
+    repoFullName: string;
+    limit?: number | null;
+    offset?: number | null;
+  };
+
+  export type Query = {
+    __typename?: 'Query';
+
+    currentUser?: CurrentUser | null;
+
+    entry?: Entry | null;
+  };
+
+  export type CurrentUser = {
+    __typename?: 'User';
+
+    login: string;
+
+    html_url: string;
+  };
+
+  export type Entry = {
+    __typename?: 'Entry';
+
+    id: number;
+
+    postedBy: PostedBy;
+
+    createdAt: number;
+
+    comments: (Comments | null)[];
+
+    commentCount: number;
+
+    repository: Repository;
+  };
+
+  export type PostedBy = {
+    __typename?: 'User';
+
+    login: string;
+
+    html_url: string;
+  };
+
+  export type Comments = CommentsPageComment.Fragment;
+
+  export type Repository = {
+    __typename?: RepositoryInlineFragment['__typename'];
+
+    full_name: string;
+
+    html_url: string;
+  } & (RepositoryInlineFragment);
+
+  export type RepositoryInlineFragment = {
+    __typename?: 'Repository';
+
+    description?: string | null;
+
+    open_issues_count?: number | null;
+
+    stargazers_count: number;
+  };
+}
+
+export namespace CurrentUserForProfile {
+  export type Variables = {};
+
+  export type Query = {
+    __typename?: 'Query';
+
+    currentUser?: CurrentUser | null;
+  };
+
+  export type CurrentUser = {
+    __typename?: 'User';
+
+    login: string;
+
+    avatar_url: string;
+  };
+}
+
+export namespace Feed {
+  export type Variables = {
+    type: FeedType;
+    offset?: number | null;
+    limit?: number | null;
+  };
+
+  export type Query = {
+    __typename?: 'Query';
+
+    currentUser?: CurrentUser | null;
+
+    feed?: (Feed | null)[] | null;
+  };
+
+  export type CurrentUser = {
+    __typename?: 'User';
+
+    login: string;
+  };
+
+  export type Feed = FeedEntry.Fragment;
+}
+
+export namespace SubmitRepository {
+  export type Variables = {
+    repoFullName: string;
+  };
+
+  export type Mutation = {
+    __typename?: 'Mutation';
+
+    submitRepository?: SubmitRepository | null;
+  };
+
+  export type SubmitRepository = {
+    __typename?: 'Entry';
+
+    createdAt: number;
+  };
+}
+
+export namespace SubmitComment {
+  export type Variables = {
+    repoFullName: string;
+    commentContent: string;
+  };
+
+  export type Mutation = {
+    __typename?: 'Mutation';
+
+    submitComment?: SubmitComment | null;
+  };
+
+  export type SubmitComment = CommentsPageComment.Fragment;
+}
+
+export namespace Vote {
+  export type Variables = {
+    repoFullName: string;
+    type: VoteType;
+  };
+
+  export type Mutation = {
+    __typename?: 'Mutation';
+
+    vote?: Vote | null;
+  };
+
+  export type Vote = {
+    __typename?: 'Entry';
+
+    score: number;
+
+    id: number;
+
+    vote: _Vote;
+  };
+
+  export type _Vote = {
+    __typename?: 'Vote';
+
+    vote_value: number;
+  };
+}
+
+export namespace CommentsPageComment {
+  export type Fragment = {
+    __typename?: 'Comment';
+
+    id: number;
+
+    postedBy: PostedBy;
+
+    createdAt: number;
+
+    content: string;
+  };
+
+  export type PostedBy = {
+    __typename?: 'User';
+
+    login: string;
+
+    html_url: string;
+  };
+}
+
+export namespace FeedEntry {
+  export type Fragment =
+    | {
+        __typename?: 'Entry';
+
+        id: number;
+
+        commentCount: number;
+
+        repository: Repository;
+      } & VoteButtons.Fragment
+    | RepoInfo.Fragment;
+
+  export type Repository = {
+    __typename?: 'Repository';
+
+    full_name: string;
+
+    html_url: string;
+
+    owner?: Owner | null;
+  };
+
+  export type Owner = {
+    __typename?: 'User';
+
+    avatar_url: string;
+  };
+}
+
+export namespace RepoInfo {
+  export type Fragment = {
+    __typename?: 'Entry';
+
+    createdAt: number;
+
+    repository: Repository;
+
+    postedBy: PostedBy;
+  };
+
+  export type Repository = {
+    __typename?: 'Repository';
+
+    description?: string | null;
+
+    stargazers_count: number;
+
+    open_issues_count?: number | null;
+  };
+
+  export type PostedBy = {
+    __typename?: 'User';
+
+    html_url: string;
+
+    login: string;
+  };
+}
+
+export namespace VoteButtons {
+  export type Fragment = {
+    __typename?: 'Entry';
+
+    score: number;
+
+    vote: Vote;
+  };
+
+  export type Vote = {
+    __typename?: 'Vote';
+
+    vote_value: number;
+  };
+}
+
+import * as ReactApollo from 'react-apollo';
+import * as React from 'react';
+
+import gql from 'graphql-tag';
+
+// ====================================================
+// Fragments
+// ====================================================
+
+export namespace CommentsPageComment {
+  export const FragmentDoc = gql`
+    fragment CommentsPageComment on Comment {
+      id
+      postedBy {
+        login
+        html_url
+      }
+      createdAt
+      content
+    }
+  `;
+}
+
+export namespace VoteButtons {
+  export const FragmentDoc = gql`
+    fragment VoteButtons on Entry {
+      score
+      vote {
+        vote_value
+      }
+    }
+  `;
+}
+
+export namespace RepoInfo {
+  export const FragmentDoc = gql`
+    fragment RepoInfo on Entry {
+      createdAt
+      repository {
+        description
+        stargazers_count
+        open_issues_count
+      }
+      postedBy {
+        html_url
+        login
+      }
+    }
+  `;
+}
+
+export namespace FeedEntry {
+  export const FragmentDoc = gql`
+    fragment FeedEntry on Entry {
+      id
+      commentCount
+      repository {
+        full_name
+        html_url
+        owner {
+          avatar_url
+        }
+      }
+      ...VoteButtons
+      ...RepoInfo
+    }
+
+    ${VoteButtons.FragmentDoc}
+    ${RepoInfo.FragmentDoc}
+  `;
+}
+
+// ====================================================
+// Components
+// ====================================================
+
+export namespace OnCommentAdded {
+  export const Document = gql`
+    subscription onCommentAdded($repoFullName: String!) {
+      commentAdded(repoFullName: $repoFullName) {
+        id
+        postedBy {
+          login
+          html_url
+        }
+        createdAt
+        content
+      }
+    }
+  `;
+  export class Component extends React.Component<Partial<ReactApollo.SubscriptionProps<Subscription, Variables>>> {
+    render() {
+      return (
+        <ReactApollo.Subscription<Subscription, Variables> subscription={Document} {...(this as any)['props'] as any} />
+      );
+    }
+  }
+  export type Props = Partial<ReactApollo.DataProps<Subscription, Variables>>;
+  export function HOC<TProps>(
+    operationOptions: ReactApollo.OperationOption<TProps, Subscription, Variables, Props> | undefined
+  ) {
+    return ReactApollo.graphql<TProps, Subscription, Variables>(Document, operationOptions);
+  }
+}
+export namespace Comment {
+  export const Document = gql`
+    query Comment($repoFullName: String!, $limit: Int, $offset: Int) {
+      currentUser {
+        login
+        html_url
+      }
+      entry(repoFullName: $repoFullName) {
+        id
+        postedBy {
+          login
+          html_url
+        }
+        createdAt
+        comments(limit: $limit, offset: $offset) {
+          ...CommentsPageComment
+        }
+        commentCount
+        repository {
+          full_name
+          html_url
+          ... on Repository {
+            description
+            open_issues_count
+            stargazers_count
+          }
+        }
+      }
+    }
+
+    ${CommentsPageComment.FragmentDoc}
+  `;
+  export class Component extends React.Component<Partial<ReactApollo.QueryProps<Query, Variables>>> {
+    render() {
+      return <ReactApollo.Query<Query, Variables> query={Document} {...(this as any)['props'] as any} />;
+    }
+  }
+  export type Props = Partial<ReactApollo.DataProps<Query, Variables>>;
+  export function HOC<TProps>(
+    operationOptions: ReactApollo.OperationOption<TProps, Query, Variables, Props> | undefined
+  ) {
+    return ReactApollo.graphql<TProps, Query, Variables>(Document, operationOptions);
+  }
+}
+export namespace CurrentUserForProfile {
+  export const Document = gql`
+    query CurrentUserForProfile {
+      currentUser {
+        login
+        avatar_url
+      }
+    }
+  `;
+  export class Component extends React.Component<Partial<ReactApollo.QueryProps<Query, Variables>>> {
+    render() {
+      return <ReactApollo.Query<Query, Variables> query={Document} {...(this as any)['props'] as any} />;
+    }
+  }
+  export type Props = Partial<ReactApollo.DataProps<Query, Variables>>;
+  export function HOC<TProps>(
+    operationOptions: ReactApollo.OperationOption<TProps, Query, Variables, Props> | undefined
+  ) {
+    return ReactApollo.graphql<TProps, Query, Variables>(Document, operationOptions);
+  }
+}
+export namespace Feed {
+  export const Document = gql`
+    query Feed($type: FeedType!, $offset: Int, $limit: Int) {
+      currentUser {
+        login
+      }
+      feed(type: $type, offset: $offset, limit: $limit) {
+        ...FeedEntry
+      }
+    }
+
+    ${FeedEntry.FragmentDoc}
+  `;
+  export class Component extends React.Component<Partial<ReactApollo.QueryProps<Query, Variables>>> {
+    render() {
+      return <ReactApollo.Query<Query, Variables> query={Document} {...(this as any)['props'] as any} />;
+    }
+  }
+  export type Props = Partial<ReactApollo.DataProps<Query, Variables>>;
+  export function HOC<TProps>(
+    operationOptions: ReactApollo.OperationOption<TProps, Query, Variables, Props> | undefined
+  ) {
+    return ReactApollo.graphql<TProps, Query, Variables>(Document, operationOptions);
+  }
+}
+export namespace SubmitRepository {
+  export const Document = gql`
+    mutation submitRepository($repoFullName: String!) {
+      submitRepository(repoFullName: $repoFullName) {
+        createdAt
+      }
+    }
+  `;
+  export class Component extends React.Component<Partial<ReactApollo.MutationProps<Mutation, Variables>>> {
+    render() {
+      return <ReactApollo.Mutation<Mutation, Variables> mutation={Document} {...(this as any)['props'] as any} />;
+    }
+  }
+  export type Props = Partial<ReactApollo.MutateProps<Mutation, Variables>>;
+  export function HOC<TProps>(
+    operationOptions: ReactApollo.OperationOption<TProps, Mutation, Variables, Props> | undefined
+  ) {
+    return ReactApollo.graphql<TProps, Mutation, Variables>(Document, operationOptions);
+  }
+}
+export namespace SubmitComment {
+  export const Document = gql`
+    mutation submitComment($repoFullName: String!, $commentContent: String!) {
+      submitComment(repoFullName: $repoFullName, commentContent: $commentContent) {
+        ...CommentsPageComment
+      }
+    }
+
+    ${CommentsPageComment.FragmentDoc}
+  `;
+  export class Component extends React.Component<Partial<ReactApollo.MutationProps<Mutation, Variables>>> {
+    render() {
+      return <ReactApollo.Mutation<Mutation, Variables> mutation={Document} {...(this as any)['props'] as any} />;
+    }
+  }
+  export type Props = Partial<ReactApollo.MutateProps<Mutation, Variables>>;
+  export function HOC<TProps>(
+    operationOptions: ReactApollo.OperationOption<TProps, Mutation, Variables, Props> | undefined
+  ) {
+    return ReactApollo.graphql<TProps, Mutation, Variables>(Document, operationOptions);
+  }
+}
+export namespace Vote {
+  export const Document = gql`
+    mutation vote($repoFullName: String!, $type: VoteType!) {
+      vote(repoFullName: $repoFullName, type: $type) {
+        score
+        id
+        vote {
+          vote_value
+        }
+      }
+    }
+  `;
+  export class Component extends React.Component<Partial<ReactApollo.MutationProps<Mutation, Variables>>> {
+    render() {
+      return <ReactApollo.Mutation<Mutation, Variables> mutation={Document} {...(this as any)['props'] as any} />;
+    }
+  }
+  export type Props = Partial<ReactApollo.MutateProps<Mutation, Variables>>;
+  export function HOC<TProps>(
+    operationOptions: ReactApollo.OperationOption<TProps, Mutation, Variables, Props> | undefined
+  ) {
+    return ReactApollo.graphql<TProps, Mutation, Variables>(Document, operationOptions);
+  }
+}