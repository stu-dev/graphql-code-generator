{
  "name": "graphql-codegen-generators",
  "version": "0.8.19",
  "description": "GraphQL code generator predefined templates",
  "license": "MIT",
  "scripts": {
    "test": "",
    "build": "webpack"
  },
<<<<<<< HEAD
=======
  "devDependencies": {
    "@types/jest": "22.2.0",
    "awesome-typescript-loader": "4.0.1",
    "jest": "22.4.2",
    "raw-loader": "0.5.1",
    "ts-jest": "22.4.1",
    "tslint": "5.9.1",
    "typescript": "2.7.2",
    "webpack": "4.1.1",
    "webpack-cli": "2.0.12",
    "webpack-node-externals": "1.6.0"
  },
>>>>>>> 329b7737
  "main": "./dist/index.js",
  "typings": "dist/index.d.ts",
  "typescript": {
    "definition": "dist/index.d.ts"
  }
}<|MERGE_RESOLUTION|>--- conflicted
+++ resolved
@@ -7,21 +7,6 @@
     "test": "",
     "build": "webpack"
   },
-<<<<<<< HEAD
-=======
-  "devDependencies": {
-    "@types/jest": "22.2.0",
-    "awesome-typescript-loader": "4.0.1",
-    "jest": "22.4.2",
-    "raw-loader": "0.5.1",
-    "ts-jest": "22.4.1",
-    "tslint": "5.9.1",
-    "typescript": "2.7.2",
-    "webpack": "4.1.1",
-    "webpack-cli": "2.0.12",
-    "webpack-node-externals": "1.6.0"
-  },
->>>>>>> 329b7737
   "main": "./dist/index.js",
   "typings": "dist/index.d.ts",
   "typescript": {
