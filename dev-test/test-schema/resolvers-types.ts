// tslint:disable

// ====================================================
// Types
// ====================================================

export interface Query {
  allUsers: (User | null)[];

  userById?: User | null;
<<<<<<< HEAD
=======

  answer: number[];
>>>>>>> 70e0b7bf
}

export interface User {
  id: number;

  name: string;

  email: string;
}

// ====================================================
// Arguments
// ====================================================

export interface UserByIdQueryArgs {
  id: number;
}

<<<<<<< HEAD
import { GraphQLResolveInfo, GraphQLScalarTypeConfig } from 'graphql';
=======
import { GraphQLResolveInfo, GraphQLScalarType, GraphQLScalarTypeConfig } from 'graphql';
>>>>>>> 70e0b7bf

export type Resolver<Result, Parent = {}, Context = {}, Args = {}> = (
  parent: Parent,
  args: Args,
  context: Context,
  info: GraphQLResolveInfo
) => Promise<Result> | Result;

export interface ISubscriptionResolverObject<Result, Parent, Context, Args> {
  subscribe<R = Result, P = Parent>(
    parent: P,
    args: Args,
    context: Context,
    info: GraphQLResolveInfo
  ): AsyncIterator<R | Result> | Promise<AsyncIterator<R | Result>>;
  resolve?<R = Result, P = Parent>(
    parent: P,
    args: Args,
    context: Context,
    info: GraphQLResolveInfo
  ): R | Result | Promise<R | Result>;
}

export type SubscriptionResolver<Result, Parent = {}, Context = {}, Args = {}> =
  | ((...args: any[]) => ISubscriptionResolverObject<Result, Parent, Context, Args>)
  | ISubscriptionResolverObject<Result, Parent, Context, Args>;

type Maybe<T> = T | null | undefined;

export type TypeResolveFn<Types, Parent = {}, Context = {}> = (
  parent: Parent,
  context: Context,
  info: GraphQLResolveInfo
) => Maybe<Types>;

export type NextResolverFn<T> = () => Promise<T>;

export type DirectiveResolverFn<TResult, TArgs = {}, TContext = {}> = (
  next: NextResolverFn<TResult>,
  source: any,
  args: TArgs,
  context: TContext,
  info: GraphQLResolveInfo
) => TResult | Promise<TResult>;

export namespace QueryResolvers {
  export interface Resolvers<Context = {}, TypeParent = {}> {
    allUsers?: AllUsersResolver<(User | null)[], TypeParent, Context>;

    userById?: UserByIdResolver<User | null, TypeParent, Context>;
<<<<<<< HEAD
=======

    answer?: AnswerResolver<number[], TypeParent, Context>;
>>>>>>> 70e0b7bf
  }

  export type AllUsersResolver<R = (User | null)[], Parent = {}, Context = {}> = Resolver<R, Parent, Context>;
  export type UserByIdResolver<R = User | null, Parent = {}, Context = {}> = Resolver<R, Parent, Context, UserByIdArgs>;
  export interface UserByIdArgs {
    id: number;
  }
<<<<<<< HEAD
=======

  export type AnswerResolver<R = number[], Parent = {}, Context = {}> = Resolver<R, Parent, Context>;
>>>>>>> 70e0b7bf
}

export namespace UserResolvers {
  export interface Resolvers<Context = {}, TypeParent = User> {
    id?: IdResolver<number, TypeParent, Context>;

    name?: NameResolver<string, TypeParent, Context>;

    email?: EmailResolver<string, TypeParent, Context>;
  }

  export type IdResolver<R = number, Parent = User, Context = {}> = Resolver<R, Parent, Context>;
  export type NameResolver<R = string, Parent = User, Context = {}> = Resolver<R, Parent, Context>;
  export type EmailResolver<R = string, Parent = User, Context = {}> = Resolver<R, Parent, Context>;
}

/** Directs the executor to skip this field or fragment when the `if` argument is true. */
export type SkipDirectiveResolver<Result> = DirectiveResolverFn<Result, SkipDirectiveArgs, {}>;
export interface SkipDirectiveArgs {
  /** Skipped when true. */
  if: boolean;
}

/** Directs the executor to include this field or fragment only when the `if` argument is true. */
export type IncludeDirectiveResolver<Result> = DirectiveResolverFn<Result, IncludeDirectiveArgs, {}>;
export interface IncludeDirectiveArgs {
  /** Included when true. */
  if: boolean;
}

/** Marks an element of a GraphQL schema as no longer supported. */
export type DeprecatedDirectiveResolver<Result> = DirectiveResolverFn<Result, DeprecatedDirectiveArgs, {}>;
export interface DeprecatedDirectiveArgs {
  /** Explains why this element was deprecated, usually also including a suggestion for how to access supported similar data. Formatted using the Markdown syntax (as specified by [CommonMark](https://commonmark.org/). */
  reason?: string | null;
<<<<<<< HEAD
=======
}

export interface IResolvers {
  Query?: QueryResolvers.Resolvers;
  User?: UserResolvers.Resolvers;
}

export interface IDirectiveResolvers<Result> {
  skip?: SkipDirectiveResolver<Result>;
  include?: IncludeDirectiveResolver<Result>;
  deprecated?: DeprecatedDirectiveResolver<Result>;
>>>>>>> 70e0b7bf
}<|MERGE_RESOLUTION|>--- conflicted
+++ resolved
@@ -8,11 +8,8 @@
   allUsers: (User | null)[];
 
   userById?: User | null;
-<<<<<<< HEAD
-=======
 
   answer: number[];
->>>>>>> 70e0b7bf
 }
 
 export interface User {
@@ -31,11 +28,7 @@
   id: number;
 }
 
-<<<<<<< HEAD
-import { GraphQLResolveInfo, GraphQLScalarTypeConfig } from 'graphql';
-=======
 import { GraphQLResolveInfo, GraphQLScalarType, GraphQLScalarTypeConfig } from 'graphql';
->>>>>>> 70e0b7bf
 
 export type Resolver<Result, Parent = {}, Context = {}, Args = {}> = (
   parent: Parent,
@@ -86,11 +79,8 @@
     allUsers?: AllUsersResolver<(User | null)[], TypeParent, Context>;
 
     userById?: UserByIdResolver<User | null, TypeParent, Context>;
-<<<<<<< HEAD
-=======
 
     answer?: AnswerResolver<number[], TypeParent, Context>;
->>>>>>> 70e0b7bf
   }
 
   export type AllUsersResolver<R = (User | null)[], Parent = {}, Context = {}> = Resolver<R, Parent, Context>;
@@ -98,11 +88,8 @@
   export interface UserByIdArgs {
     id: number;
   }
-<<<<<<< HEAD
-=======
 
   export type AnswerResolver<R = number[], Parent = {}, Context = {}> = Resolver<R, Parent, Context>;
->>>>>>> 70e0b7bf
 }
 
 export namespace UserResolvers {
@@ -138,8 +125,6 @@
 export interface DeprecatedDirectiveArgs {
   /** Explains why this element was deprecated, usually also including a suggestion for how to access supported similar data. Formatted using the Markdown syntax (as specified by [CommonMark](https://commonmark.org/). */
   reason?: string | null;
-<<<<<<< HEAD
-=======
 }
 
 export interface IResolvers {
@@ -151,5 +136,4 @@
   skip?: SkipDirectiveResolver<Result>;
   include?: IncludeDirectiveResolver<Result>;
   deprecated?: DeprecatedDirectiveResolver<Result>;
->>>>>>> 70e0b7bf
 }