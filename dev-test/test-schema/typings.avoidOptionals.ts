<<<<<<< HEAD






=======
export type Maybe<T> = T | null;
>>>>>>> 5302710a

// ====================================================
// Types
// ====================================================



export interface Query {
<<<<<<< HEAD

  allUsers: (User | null)[];
=======
  allUsers: (Maybe<User>)[];
>>>>>>> 5302710a

  userById: Maybe<User>;
}


export interface User {

  id: number;

  name: string;

  email: string;
}



// ====================================================
// Arguments
// ====================================================

export interface UserByIdQueryArgs {

  id: number;
}

<|MERGE_RESOLUTION|>--- conflicted
+++ resolved
@@ -1,34 +1,16 @@
-<<<<<<< HEAD
-
-
-
-
-
-
-=======
 export type Maybe<T> = T | null;
->>>>>>> 5302710a
 
 // ====================================================
 // Types
 // ====================================================
 
-
-
 export interface Query {
-<<<<<<< HEAD
-
-  allUsers: (User | null)[];
-=======
   allUsers: (Maybe<User>)[];
->>>>>>> 5302710a
 
   userById: Maybe<User>;
 }
 
-
 export interface User {
-
   id: number;
 
   name: string;
@@ -36,14 +18,10 @@
   email: string;
 }
 
-
-
 // ====================================================
 // Arguments
 // ====================================================
 
 export interface UserByIdQueryArgs {
-
   id: number;
-}
-
+}