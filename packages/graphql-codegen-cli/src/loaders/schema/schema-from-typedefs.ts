import { SchemaLoader } from './schema-loader';
import * as isGlob from 'is-glob';
import * as isValidPath from 'is-valid-path';
import { GraphQLSchema } from 'graphql';
import * as glob from 'glob';
import { makeExecutableSchema } from 'graphql-tools';
import { readFileSync } from 'fs';
import { importSchema } from 'graphql-import';
import { CLIOptions } from '../../cli-options';
<<<<<<< HEAD
import { mergeGraphQLSchemas } from '@graphql-modules/epoxy';

=======
import * as path from 'path';
import * as fs from 'fs';
>>>>>>> e01ed717
export class SchemaFromTypedefs implements SchemaLoader {
  canHandle(globPath: string): boolean {
    return isGlob(globPath) || (isValidPath(globPath) && globPath.endsWith('.graphql'));
  }

  handle(globPath: string, cliOptions: CLIOptions): GraphQLSchema {
    const globFiles = glob.sync(globPath, { cwd: process.cwd() });

    if (!globFiles || globFiles.length === 0) {
      throw new Error(`Unable to find matching files for glob: ${globPath}!`);
    }

    let mergeLogic = arr => arr;

    if ('mergeSchema' in cliOptions) {
      const patternArr = cliOptions.mergeSchema.split('#');
      const mergeModuleName = patternArr[0];
      const mergeFunctionName = patternArr[1];
      if (!mergeModuleName || !mergeFunctionName) {
        throw new Error('You have to specify your merge logic with `mergeSchema` option; <mergeModule#mergeFn>');
      }
      const localFilePath = path.resolve(process.cwd(), mergeModuleName);
      const localFileExists = fs.existsSync(localFilePath);
      const mergeModule = require(localFileExists ? localFilePath : mergeModuleName);
      if (!(mergeFunctionName in mergeModule)) {
        throw new Error(`${mergeFunctionName} couldn't be found in ${mergeModule}`);
      }
      mergeLogic = mergeModule[mergeFunctionName];
    }

    const typeDefs =
      globFiles.length > 1
        ? mergeLogic(globFiles.map(filePath => readFileSync(filePath, 'utf-8')))
        : importSchema(globFiles[0]);

    return makeExecutableSchema({
<<<<<<< HEAD
      typeDefs: mergeGraphQLSchemas(globFiles.map(filePath => readFileSync(filePath, 'utf-8'))),
=======
      typeDefs,
>>>>>>> e01ed717
      allowUndefinedInResolve: true,
      resolvers: {}
    });
  }
}<|MERGE_RESOLUTION|>--- conflicted
+++ resolved
@@ -7,13 +7,9 @@
 import { readFileSync } from 'fs';
 import { importSchema } from 'graphql-import';
 import { CLIOptions } from '../../cli-options';
-<<<<<<< HEAD
-import { mergeGraphQLSchemas } from '@graphql-modules/epoxy';
-
-=======
 import * as path from 'path';
 import * as fs from 'fs';
->>>>>>> e01ed717
+
 export class SchemaFromTypedefs implements SchemaLoader {
   canHandle(globPath: string): boolean {
     return isGlob(globPath) || (isValidPath(globPath) && globPath.endsWith('.graphql'));
@@ -50,11 +46,7 @@
         : importSchema(globFiles[0]);
 
     return makeExecutableSchema({
-<<<<<<< HEAD
-      typeDefs: mergeGraphQLSchemas(globFiles.map(filePath => readFileSync(filePath, 'utf-8'))),
-=======
       typeDefs,
->>>>>>> e01ed717
       allowUndefinedInResolve: true,
       resolvers: {}
     });
